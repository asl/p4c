--- conflicted
+++ resolved
@@ -25,28 +25,6 @@
 }
 
 parser ParserI(packet_in b, out H parsedHdr, inout M meta, inout std_meta_t std_meta) {
-<<<<<<< HEAD
-    state stateOutOfBound {
-        verify(false, error.StackOutOfBounds);
-        transition reject;
-    }
-    state p0 {
-        b.extract<T>(parsedHdr.hstack[32w0]);
-        transition select(parsedHdr.hstack[32w0].y) {
-            32w0: p01;
-            default: accept;
-        }
-    }
-    state p01 {
-        b.extract<T>(parsedHdr.hstack[32w1]);
-        transition select(parsedHdr.hstack[32w1].y) {
-            32w0: p02;
-            default: accept;
-        }
-    }
-    state p02 {
-        transition stateOutOfBound;
-=======
     state p0 {
         b.extract<T>(parsedHdr.hstack[32w0]);
         transition select(parsedHdr.hstack[32w1].y) {
@@ -60,7 +38,6 @@
             32w0: p01;
             default: accept;
         }
->>>>>>> 89c159a1
     }
     state start {
         transition p0;
