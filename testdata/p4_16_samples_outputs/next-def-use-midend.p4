#include <core.p4>
#define V1MODEL_VERSION 20180101
#include <v1model.p4>

struct metadata {
}

header data_t {
    bit<8> f;
}

struct headers {
    data_t[3] hs;
}

parser ParserImpl(packet_in packet, out headers hdr, inout metadata meta, inout standard_metadata_t standard_metadata) {
    state start {
        packet.extract<data_t>(hdr.hs[0]);
<<<<<<< HEAD
        hdr.hs[32w0].setValid();
        hdr.hs[32w0].f = 8w0;
=======
        hdr.hs[32w1].setValid();
        hdr.hs[32w2].f = 8w0;
>>>>>>> 89c159a1
        transition accept;
    }
}

control ingress(inout headers hdr, inout metadata meta, inout standard_metadata_t standard_metadata) {
    @hidden action nextdefuse34() {
        hdr.hs[2].f = 8w10;
    }
    @hidden action nextdefuse36() {
        standard_metadata.egress_spec = 9w3;
    }
    @hidden table tbl_nextdefuse34 {
        actions = {
            nextdefuse34();
        }
        const default_action = nextdefuse34();
    }
    @hidden table tbl_nextdefuse36 {
        actions = {
            nextdefuse36();
        }
        const default_action = nextdefuse36();
    }
    apply {
        if (hdr.hs[1].isValid()) {
            tbl_nextdefuse34.apply();
        } else if (hdr.hs[0].isValid()) {
            tbl_nextdefuse36.apply();
        }
    }
}

control egress(inout headers hdr, inout metadata meta, inout standard_metadata_t standard_metadata) {
    apply {
    }
}

control DeparserImpl(packet_out packet, in headers hdr) {
    apply {
        packet.emit<data_t>(hdr.hs[0]);
        packet.emit<data_t>(hdr.hs[1]);
        packet.emit<data_t>(hdr.hs[2]);
    }
}

control verifyChecksum(inout headers hdr, inout metadata meta) {
    apply {
    }
}

control computeChecksum(inout headers hdr, inout metadata meta) {
    apply {
    }
}

V1Switch<headers, metadata>(ParserImpl(), verifyChecksum(), ingress(), egress(), computeChecksum(), DeparserImpl()) main;
<|MERGE_RESOLUTION|>--- conflicted
+++ resolved
@@ -16,13 +16,8 @@
 parser ParserImpl(packet_in packet, out headers hdr, inout metadata meta, inout standard_metadata_t standard_metadata) {
     state start {
         packet.extract<data_t>(hdr.hs[0]);
-<<<<<<< HEAD
-        hdr.hs[32w0].setValid();
-        hdr.hs[32w0].f = 8w0;
-=======
         hdr.hs[32w1].setValid();
         hdr.hs[32w2].f = 8w0;
->>>>>>> 89c159a1
         transition accept;
     }
 }
