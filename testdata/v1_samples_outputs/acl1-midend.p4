--- conflicted
+++ resolved
@@ -1,5 +1,5 @@
-#include "/home/cdodd/p4c/build/../p4include/core.p4"
-#include "/home/cdodd/p4c/build/../p4include/v1model.p4"
+#include "/home/mbudiu/barefoot/git/p4c/build/../p4include/core.p4"
+#include "/home/mbudiu/barefoot/git/p4c/build/../p4include/v1model.p4"
 
 struct acl_metadata_t {
     bit<1>  acl_deny;
@@ -165,12 +165,8 @@
 }
 
 control ingress(inout headers hdr, inout metadata meta, inout standard_metadata_t standard_metadata) {
-<<<<<<< HEAD
-    bit<16> reason_code_0;
     action NoAction_0() {
     }
-=======
->>>>>>> 2d0fdb1f
     Counter(32w256, CounterType.Packets) @name("drop_stats") drop_stats_1;
     Counter(32w256, CounterType.Packets) @name("drop_stats_2") drop_stats_3;
     @name("drop_stats_update") action drop_stats_update_0() {
