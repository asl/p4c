/*
Copyright 2013-present Barefoot Networks, Inc.

Licensed under the Apache License, Version 2.0 (the "License");
you may not use this file except in compliance with the License.
You may obtain a copy of the License at

    http://www.apache.org/licenses/LICENSE-2.0

Unless required by applicable law or agreed to in writing, software
distributed under the License is distributed on an "AS IS" BASIS,
WITHOUT WARRANTIES OR CONDITIONS OF ANY KIND, either express or implied.
See the License for the specific language governing permissions and
limitations under the License.
*/

#ifndef _IR_JSON_GENERATOR_H_
#define _IR_JSON_GENERATOR_H_

#include <assert.h>
#include <string>
#include "lib/cstring.h"
#include "lib/indent.h"
#include "lib/match.h"
#include <gmpxx.h>

#include "ir.h"
class JSONGenerator {
<<<<<<< HEAD
=======
    std::unordered_set<int> node_refs;
    std::ostream &out;
>>>>>>> 80f88d8b

    template<typename T>
    class has_toJSON
    {
        typedef char small;
        typedef struct { char c[2]; } big;

        template<typename C> static small test(decltype(&C::toJSON));
        template<typename C> static big test(...);
    public: 
        static const bool value = sizeof(test<T>(0)) == sizeof(char);
    };

 public:
    indent_t indent;

    JSONGenerator(std::ostream &out) : out(out) {}

    template<typename T>
<<<<<<< HEAD
    static constexpr bool is_vector()
    {
        return std::is_same<T, vector<typename T::value_type,
                                      typename T::allocator_type>>::value 
                || std::is_same<T, std::vector<typename T::value_type,
                                               typename T::allocator_type>>::value;
    }

    template<typename T>
    static cstring vectorToJson(const T &v,
                        cstring indent, std::unordered_set<int> &node_refs)
    {
        static_assert(is_vector<T>(), "vectorToJson requires a vector as first argument");
        std::stringstream ss;
        ss << "[";
=======
    void generate(const vector<T> &v) {
        out << "[";
>>>>>>> 80f88d8b
        if (v.size() > 0) {
            out << std::endl << ++indent;
            generate(v[0]);
            for (size_t i = 1; i < v.size(); i++) {
                out << "," << std::endl << indent;
                generate(v[i]); }
            out << std::endl << --indent; }
        out << "]";
    }

public:
    template<typename T>
    static cstring generate(const vector<T>
                &v, cstring indent, std::unordered_set<int> &node_refs)
    {
        return vectorToJson(v, indent, node_refs);
    }

    template<typename T>
    static cstring generate(const std::vector<T>
                &v, cstring indent, std::unordered_set<int> &node_refs)
    {
        return vectorToJson(v, indent, node_refs);
    }


    template<typename T, typename U>
    void generate(const std::pair<T, U> &v)
    {
        out << "{" << std::endl << ++indent << "\"first\" : ";
        generate(v.first);
        out << "," << std::endl << indent << "\"second\" : ";
        generate(v.second);
        out << std::endl << --indent << "}";
    }

    template<typename K, typename V>
    void generate(const ordered_map<K, V> &v)
    {
        out << "[" << std::endl;
        if (v.size() > 0) {
            auto it = v.begin();
            out << ++indent;
            generate(*it);
            for (it++; it != v.end(); ++it) {
<<<<<<< HEAD
                ss  << "," << std::endl
                    << indent << generate(*it, indent + "    ", node_refs);
            }
            ss << std::endl;
        }
        ss << "]";
        return ss.str();
    }

    template<typename T>
    static typename std::enable_if<
        std::is_integral<T>::value, cstring>::type
    generate(T v, cstring, std::unordered_set<int> &) {
        return std::to_string(v);
    }
    static cstring generate(double v, cstring, std::unordered_set<int> &) {
        return std::to_string(v);
    }
    static cstring generate(const mpz_class &v, cstring, std::unordered_set<int> &) {
        std::stringstream ss;
        ss << v;
        return ss.str();
=======
                out << "," << std::endl << indent;
                generate(*it); }
            out << std::endl << --indent; }
        out << "]";
>>>>>>> 80f88d8b
    }

    void generate(bool v) { out << (v ? "true" : "false"); }
    template<typename T>
    typename std::enable_if<std::is_integral<T>::value>::type
    generate(T v) { out << std::to_string(v); }
    void generate(double v) { out << std::to_string(v); }
    void generate(const mpz_class &v) { out << v; }

    void generate(cstring v) {
        if (v)
            out << "\"" << v << "\"";
        else
            out << "null";
    }
    template<typename T>
    typename std::enable_if<
                std::is_same<T, LTBitMatrix>::value ||
                std::is_enum<T>::value>::type
    generate(T v) {
        out << "\"" << v << "\"";
    }

<<<<<<< HEAD
    static cstring generate(const struct TableResourceAlloc*, 
            cstring, std::unordered_set<int>&)
    {
        return "\"TODO: Implement TableResourceAlloc to JSON \"";
    }

    static cstring generate(const match_t &v, cstring indent, std::unordered_set<int> &)
    {
        std::stringstream ss;
        ss  << "{" << std::endl
            << indent + "    " << "\"word0\" : " << v.word0 << "," << std::endl
            << indent + "    " << "\"word1\" : " << v.word1 << std::endl
=======
    void generate(const match_t &v) {
        out << "{" << std::endl
            << (indent + 1) << "\"word0\" : " << v.word0 << "," << std::endl
            << (indent + 1) << "\"word1\" : " << v.word1 << std::endl
>>>>>>> 80f88d8b
            << indent << "}";
    }

    template<typename T>
    typename std::enable_if<
                    has_toJSON<T>::value &&
                    !std::is_base_of<IR::Node, T>::value>::type
    generate(const T &v) {
        ++indent;
        out << "{" << std::endl;
        v.toJSON(*this);
        out << std::endl << --indent << "}";
    }

    void generate(const IR::Node &v) {
        out << "{" << std::endl;
        ++indent;
        if (node_refs.find(v.id) != node_refs.end()) {
            out << indent << "\"Node_ID\" : " << v.id;
        } else {
            node_refs.insert(v.id);
            v.toJSON(*this); }
        out << std::endl << --indent << "}";
    }

    template<typename T>
<<<<<<< HEAD
    static typename std::enable_if<
                        std::is_pointer<T>::value && 
                        has_toJSON<typename std::remove_pointer<T>::type
                        >::value, cstring>::type
    generate(T v, cstring indent, std::unordered_set<int> &node_refs)
    {
        if (v == nullptr)
            return "null";
        return generate(*v, indent, node_refs);
=======
    typename std::enable_if<
                    std::is_pointer<T>::value &&
                    has_toJSON<typename std::remove_pointer<T>::type>::value>::type
    generate(T v) {
        if (v)
            generate(*v);
        else
            out << "null";
>>>>>>> 80f88d8b
    }

    template<typename T, size_t N>
    void generate(const T (&v)[N]) {
        out << "[";
        if (N > 0) {
            out << std::endl << ++indent;
            generate(v[0]);
            for (size_t i = 1; i < N; i++) {
<<<<<<< HEAD
                ss  << "," << std::endl
                    << indent << generate(v[i], indent + "    ", node_refs);
            }
            ss << std::endl;
        }
        ss << "]";
        return ss.str();
    } 
=======
                out << "," << std::endl << indent;
                generate(v[i]); }
            out << std::endl << --indent; }
        out << "]";
    }

    JSONGenerator &operator<<(char ch) { out << ch; return *this; }
    JSONGenerator &operator<<(const char *s) { out << s; return *this; }
    JSONGenerator &operator<<(indent_t i) { out << i; return *this; }
    JSONGenerator &operator<<(std::ostream &(*fn)(std::ostream &)) { out << fn; return *this; }
    template<typename T> JSONGenerator &operator<<(T v) { generate(v); return *this; }
>>>>>>> 80f88d8b
};


#endif /* _IR_JSON_GENERATOR_H_ */<|MERGE_RESOLUTION|>--- conflicted
+++ resolved
@@ -26,11 +26,8 @@
 
 #include "ir.h"
 class JSONGenerator {
-<<<<<<< HEAD
-=======
     std::unordered_set<int> node_refs;
     std::ostream &out;
->>>>>>> 80f88d8b
 
     template<typename T>
     class has_toJSON
@@ -50,26 +47,8 @@
     JSONGenerator(std::ostream &out) : out(out) {}
 
     template<typename T>
-<<<<<<< HEAD
-    static constexpr bool is_vector()
-    {
-        return std::is_same<T, vector<typename T::value_type,
-                                      typename T::allocator_type>>::value 
-                || std::is_same<T, std::vector<typename T::value_type,
-                                               typename T::allocator_type>>::value;
-    }
-
-    template<typename T>
-    static cstring vectorToJson(const T &v,
-                        cstring indent, std::unordered_set<int> &node_refs)
-    {
-        static_assert(is_vector<T>(), "vectorToJson requires a vector as first argument");
-        std::stringstream ss;
-        ss << "[";
-=======
     void generate(const vector<T> &v) {
         out << "[";
->>>>>>> 80f88d8b
         if (v.size() > 0) {
             out << std::endl << ++indent;
             generate(v[0]);
@@ -115,35 +94,10 @@
             out << ++indent;
             generate(*it);
             for (it++; it != v.end(); ++it) {
-<<<<<<< HEAD
-                ss  << "," << std::endl
-                    << indent << generate(*it, indent + "    ", node_refs);
-            }
-            ss << std::endl;
-        }
-        ss << "]";
-        return ss.str();
-    }
-
-    template<typename T>
-    static typename std::enable_if<
-        std::is_integral<T>::value, cstring>::type
-    generate(T v, cstring, std::unordered_set<int> &) {
-        return std::to_string(v);
-    }
-    static cstring generate(double v, cstring, std::unordered_set<int> &) {
-        return std::to_string(v);
-    }
-    static cstring generate(const mpz_class &v, cstring, std::unordered_set<int> &) {
-        std::stringstream ss;
-        ss << v;
-        return ss.str();
-=======
                 out << "," << std::endl << indent;
                 generate(*it); }
             out << std::endl << --indent; }
         out << "]";
->>>>>>> 80f88d8b
     }
 
     void generate(bool v) { out << (v ? "true" : "false"); }
@@ -167,25 +121,10 @@
         out << "\"" << v << "\"";
     }
 
-<<<<<<< HEAD
-    static cstring generate(const struct TableResourceAlloc*, 
-            cstring, std::unordered_set<int>&)
-    {
-        return "\"TODO: Implement TableResourceAlloc to JSON \"";
-    }
-
-    static cstring generate(const match_t &v, cstring indent, std::unordered_set<int> &)
-    {
-        std::stringstream ss;
-        ss  << "{" << std::endl
-            << indent + "    " << "\"word0\" : " << v.word0 << "," << std::endl
-            << indent + "    " << "\"word1\" : " << v.word1 << std::endl
-=======
     void generate(const match_t &v) {
         out << "{" << std::endl
             << (indent + 1) << "\"word0\" : " << v.word0 << "," << std::endl
             << (indent + 1) << "\"word1\" : " << v.word1 << std::endl
->>>>>>> 80f88d8b
             << indent << "}";
     }
 
@@ -212,17 +151,6 @@
     }
 
     template<typename T>
-<<<<<<< HEAD
-    static typename std::enable_if<
-                        std::is_pointer<T>::value && 
-                        has_toJSON<typename std::remove_pointer<T>::type
-                        >::value, cstring>::type
-    generate(T v, cstring indent, std::unordered_set<int> &node_refs)
-    {
-        if (v == nullptr)
-            return "null";
-        return generate(*v, indent, node_refs);
-=======
     typename std::enable_if<
                     std::is_pointer<T>::value &&
                     has_toJSON<typename std::remove_pointer<T>::type>::value>::type
@@ -231,7 +159,6 @@
             generate(*v);
         else
             out << "null";
->>>>>>> 80f88d8b
     }
 
     template<typename T, size_t N>
@@ -241,16 +168,6 @@
             out << std::endl << ++indent;
             generate(v[0]);
             for (size_t i = 1; i < N; i++) {
-<<<<<<< HEAD
-                ss  << "," << std::endl
-                    << indent << generate(v[i], indent + "    ", node_refs);
-            }
-            ss << std::endl;
-        }
-        ss << "]";
-        return ss.str();
-    } 
-=======
                 out << "," << std::endl << indent;
                 generate(v[i]); }
             out << std::endl << --indent; }
@@ -262,7 +179,6 @@
     JSONGenerator &operator<<(indent_t i) { out << i; return *this; }
     JSONGenerator &operator<<(std::ostream &(*fn)(std::ostream &)) { out << fn; return *this; }
     template<typename T> JSONGenerator &operator<<(T v) { generate(v); return *this; }
->>>>>>> 80f88d8b
 };
 
 
