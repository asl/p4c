--- conflicted
+++ resolved
@@ -249,13 +249,6 @@
     ;
 
 nonTypeName
-<<<<<<< HEAD
-    : IDENTIFIER  { $$ = new IR::ID(@1, $1, $1); }
-    | APPLY       { $$ = new IR::ID(@1, "apply", "apply"); }
-    | KEY         { $$ = new IR::ID(@1, "key", "key"); }
-    | ACTIONS     { $$ = new IR::ID(@1, "actions", "actions"); }
-    | STATE       { $$ = new IR::ID(@1, "state", "state"); }
-=======
     : IDENTIFIER  { $$ = new IR::ID(@1, $1); }
     | APPLY       { $$ = new IR::ID(@1, "apply"); }
     | KEY         { $$ = new IR::ID(@1, "key"); }
@@ -267,13 +260,6 @@
     : nonTypeName
     | TYPE      { $$ = new IR::ID(@1, $1); }
     | NAMESPACE { $$ = new IR::ID(@1, $1); }
->>>>>>> 59f27789
-    ;
-
-name
-    : nonTypeName
-    | TYPE { $$ = new IR::ID(@1, $1, $1); }
-    | NAMESPACE { $$ = new IR::ID(@1, $1, $1); }
     ;
 
 optAnnotations
@@ -556,13 +542,8 @@
     ;
 
 typeName
-<<<<<<< HEAD
-    : TYPE                     { $$ = new IR::Type_Name(@1, new IR::Path(IR::ID(@1, $1, $1))); }
-    | pathPrefix TYPE          { $$ = new IR::Type_Name(@1, new IR::Path($1, IR::ID(@2, $2, $2))); }
-=======
     : TYPE                        { $$ = new IR::Type_Name(@1, new IR::Path(IR::ID(@1, $1))); }
     | pathPrefix TYPE             { $$ = new IR::Type_Name(@1, new IR::Path($1, IR::ID(@2, $2))); }
->>>>>>> 59f27789
     ;
 
 tupleType
@@ -921,14 +902,8 @@
     | '~' expression %prec PREFIX        { $$ = new IR::Cmpl(@1 + @2, $2); }
     | '-' expression %prec PREFIX        { $$ = new IR::Neg(@1 + @2, $2); }
     | '+' expression %prec PREFIX        { $$ = $2; }
-<<<<<<< HEAD
     | typeName '.' name                  { $$ = new IR::Member(
                                              @1 + @3, new IR::TypeNameExpression(@1, $1), *$3); }
-=======
-    | typeName '.' name                  { $$ = new IR::Member(@1 + @3,
-                                                               new IR::TypeNameExpression(@1, $1),
-                                                               *$3); }
->>>>>>> 59f27789
     | expression '.' name                { $$ = new IR::Member(@1 + @3, $1, *$3); }
     | expression '*' expression          { $$ = new IR::Mul(@1 + @3, $1, $3); }
     | expression '/' expression          { $$ = new IR::Div(@1 + @3, $1, $3); }
