/*
Copyright 2013-present Barefoot Networks, Inc.

Licensed under the Apache License, Version 2.0 (the "License");
you may not use this file except in compliance with the License.
You may obtain a copy of the License at

    http://www.apache.org/licenses/LICENSE-2.0

Unless required by applicable law or agreed to in writing, software
distributed under the License is distributed on an "AS IS" BASIS,
WITHOUT WARRANTIES OR CONDITIONS OF ANY KIND, either express or implied.
See the License for the specific language governing permissions and
limitations under the License.
*/

#include <algorithm>
#include <iostream>
#include <set>
#include <typeinfo>
#include <unordered_map>
#include <utility>
#include <vector>

#include <boost/algorithm/string.hpp>
#include <boost/optional.hpp>
#include <boost/range/adaptor/reversed.hpp>
#include <google/protobuf/text_format.h>
#pragma GCC diagnostic push
#pragma GCC diagnostic ignored "-Wunused-parameter"
#include <google/protobuf/util/json_util.h>
#include "p4/config/v1/p4info.pb.h"
#include "p4/config/v1/p4types.pb.h"
#include "p4/v1/p4runtime.pb.h"
#pragma GCC diagnostic pop

#include "frontends/common/options.h"
#include "frontends/common/resolveReferences/referenceMap.h"
#include "frontends/p4/coreLibrary.h"
#include "frontends/p4/evaluator/evaluator.h"
#include "frontends/p4/externInstance.h"
// TODO(antonin): this include should go away when we cleanup getMatchFields
// and tableNeedsPriority implementations.
#include "frontends/p4/fromv1.0/v1model.h"
#include "frontends/p4/methodInstance.h"
#include "frontends/p4/parseAnnotations.h"
#include "frontends/p4/simplify.h"
#include "frontends/p4/typeChecking/typeChecker.h"
#include "frontends/p4/typeMap.h"
#include "ir/ir.h"
#include "lib/log.h"
#include "lib/nullstream.h"
#include "lib/ordered_set.h"
#include "midend/removeParameters.h"

#include "p4RuntimeSerializer.h"
#include "p4RuntimeArchHandler.h"
#include "p4RuntimeArchStandard.h"
#include "flattenHeader.h"

namespace p4v1 = ::p4::v1;
namespace p4configv1 = ::p4::config::v1;

namespace P4 {

/** \defgroup control_plane Control Plane API Generation */
/** \addtogroup control_plane
 *  @{
 */
/// TODO(antonin): High level goals of the generator go here!!
namespace ControlPlaneAPI {

using Helpers::addAnnotations;
using Helpers::addDocumentation;
using Helpers::setPreamble;

static const p4rt_id_t INVALID_ID = p4configv1::P4Ids::UNSPECIFIED;

// TODO(antonin): Here are the known issues:
// - We don't currently distinguish between the case where the const default
//   action has mutable params and the case where it doesn't.
// - Locals are intentionally not exposed, but this prevents table match keys
//   which involve complex expressions from working, because those expressions
//   are desugared into a match against a local. This could be fixed just by
//   exposing locals, but first we need to decide how it makes sense to expose
//   this information to the control plane.

/// @return true if @node has an @hidden annotation.
static bool isHidden(const IR::Node* node) {
    return node->getAnnotation("hidden") != nullptr;
}

/// @return true if @type has an @controller_header annotation.
static bool isControllerHeader(const IR::Type_Header* type) {
    return type->getAnnotation("controller_header") != nullptr;
}

/// @return the value of @item's explicit name annotation, if it has one. We use
/// this rather than e.g. controlPlaneName() when we want to prevent any
/// fallback.
static boost::optional<cstring>
explicitNameAnnotation(const IR::IAnnotated* item) {
    auto* anno = item->getAnnotation(IR::Annotation::nameAnnotation);
    if (!anno) return boost::none;
    if (anno->expr.size() != 1) {
        ::error("A %1% annotation must have one argument", anno);
        return boost::none;
    }
    auto* str = anno->expr[0]->to<IR::StringLiteral>();
    if (!str) {
        ::error("An %1% annotation's argument must be a string", anno);
        return boost::none;
    }
    return str->value;
}

namespace writers {

using google::protobuf::Message;

/// Serialize the protobuf @message to @destination in the binary protocol
/// buffers format.
static bool writeTo(const Message& message, std::ostream* destination) {
    CHECK_NULL(destination);
    if (!message.SerializeToOstream(destination)) return false;
    destination->flush();
    return true;
}

/// Serialize the protobuf @message to @destination in the JSON protocol buffers
/// format. This is intended for debugging and testing.
static bool writeJsonTo(const Message& message, std::ostream* destination) {
    using namespace google::protobuf::util;
    CHECK_NULL(destination);

    // Serialize the JSON in a human-readable format.
    JsonPrintOptions options;
    options.add_whitespace = true;

    std::string output;
    if (MessageToJsonString(message, &output, options) != Status::OK) {
        ::error("Failed to serialize protobuf message to JSON");
        return false;
    }

    *destination << output;
    if (!destination->good()) {
        ::error("Failed to write JSON protobuf message to the output");
        return false;
    }

    destination->flush();
    return true;
}

/// Serialize the protobuf @message to @destination in the text protocol buffers
/// format. This is intended for debugging and testing.
static bool writeTextTo(const Message& message, std::ostream* destination) {
    CHECK_NULL(destination);

    // According to the protobuf documentation, it would be better to use Print
    // with a FileOutputStream object for performance reasons. However all we
    // have here is a std::ostream and performance is not a concern.
    std::string output;
    if (!google::protobuf::TextFormat::PrintToString(message, &output)) {
        ::error("Failed to serialize protobuf message to text");
        return false;
    }

    *destination << output;
    if (!destination->good()) {
        ::error("Failed to write text protobuf message to the output");
        return false;
    }

    destination->flush();
    return true;
}

}  // namespace writers

/// The information about a default action which is needed to serialize it.
struct DefaultAction {
    const cstring name;  // The fully qualified external name of this action.
    const bool isConst;  // Is this a const default action?
};

/// The information about a match field which is needed to serialize it.
struct MatchField {
    using MatchType = p4configv1::MatchField::MatchType;
    using MatchTypes = p4configv1::MatchField;  // Make short enum names visible.

    const cstring name;       // The fully qualified external name of this field.
    const MatchType type;     // The match algorithm - exact, ternary, range, etc.
    const cstring other_match_type;  // If the match type is an arch-specific one
                                     // in this case, type must be MatchTypes::UNSPECIFIED
    const uint32_t bitwidth;  // How wide this field is.
    const IR::IAnnotated* annotations;  // If non-null, any annotations applied
                                        // to this field.
};

struct ActionRef {
    const cstring name;  // The fully qualified external name of the action.
    const IR::IAnnotated* annotations;  // If non-null, any annotations applied to this action
                                        // reference in the table declaration.
};

/// @return the value of any P4 '@id' annotation @declaration may have. The name
/// 'externalId' is in analogy with externalName().
static boost::optional<p4rt_id_t>
externalId(const IR::IDeclaration* declaration) {
    CHECK_NULL(declaration);
    if (!declaration->is<IR::IAnnotated>()) {
        return boost::none;  // Assign an id later; see below.
    }

    // If the user specified an @id annotation, use that.
    if (auto idAnnotation = declaration->getAnnotation("id")) {
        auto idConstant = idAnnotation->expr[0]->to<IR::Constant>();
        CHECK_NULL(idConstant);
        if (!idConstant->fitsInt()) {
            ::error("@id should be an integer for declaration %1%", declaration);
            return boost::none;
        }

        const uint32_t id = idConstant->value.get_si();
        return id;
    }

    // The user didn't assign an id.
    return boost::none;
}

/**
 * Stores a set of P4 symbol suffixes. Symbols consist of path components
 * separated by '.'; the suffixes this set stores consist of these components
 * rather than individual characters. The information in this set can be used
 * determine the shortest unique suffix for a P4 symbol.
 */
struct P4SymbolSuffixSet {
    /// Adds @symbol's suffixes to the set if it's not already present.
    void addSymbol(const cstring& symbol) {
        BUG_CHECK(!symbol.isNullOrEmpty(), "Null or empty symbol name?");

        // Check if the symbol is already in the set. This is necessary because
        // adding the same symbol more than once will break the algorithm below.
        // TODO(antonin): In the future we may be able to eliminate this check,
        // since we already check for duplicate symbols in P4RuntimeSymbolTable.
        // There are some edge cases, though - for example, symbols of different
        // types can have the same name, which can happen in P4-14 natively and
        // in P4-16 due to annotations. Until we handle those cases more
        // strictly and have tests for them, it's safest to ensure this
        // precondition here.
        {
            auto result = symbols.insert(symbol);
            if (!result.second) return;  // It was already present.
        }

        // Split the symbol name into dot-separated components.
        std::vector<cstring> components;
        const char* cSymbol = symbol.c_str();
        boost::split(components, cSymbol, [](char c) { return c == '.'; });

        // Insert the components into our tree of suffixes. We work
        // right-to-left through the symbol name, since we're concerned with
        // suffixes. The edges represent components, and the nodes track how
        // many suffixes pass through that node. For example, if we have symbols
        // "a.b.c", "b.c", and "a.d.c", the tree will look like this:
        //   (root) -> "c" -> (3) -> "b" -> (2) -> "a" -> (1)
        //                       \-> "d" -> (1) -> "a" -> (1)
        // (Nodes are in parentheses, and edge labels are in quotes.)
        auto* node = suffixesRoot;
        for (auto& component : boost::adaptors::reverse(components)) {
            if (node->edges.find(component) == node->edges.end()) {
                node->edges[component] = new SuffixNode;
            }
            node = node->edges[component];
            node->instances++;
        }
    }

    cstring shortestUniqueSuffix(const cstring& symbol) const {
        BUG_CHECK(!symbol.isNullOrEmpty(), "Null or empty symbol name?");
        std::vector<cstring> components;
        const char* cSymbol = symbol.c_str();
        boost::split(components, cSymbol, [](char c) { return c == '.'; });

        // Determine how many suffix components we need to uniquely identify
        // this symbol. For example, if we have the symbols "d.a.c" and "e.b.c",
        // the suffixes "a.c" and "b.c" are enough to identify the symbols
        // uniquely, so in both cases we only need two components.
        unsigned neededComponents = 0;
        auto* node = suffixesRoot;
        for (auto& component : boost::adaptors::reverse(components)) {
            if (node->edges.find(component) == node->edges.end()) {
                BUG("Symbol is not in suffix set: %1%", symbol);
            }

            node = node->edges[component];
            neededComponents++;

            // If there's only one suffix that passes through this node, we have
            // a unique suffix right now, and we don't need the remaining
            // components.
            if (node->instances < 2) break;
        }

        // Serialize the suffix components into the final unique suffix that
        // we'll return.
        BUG_CHECK(neededComponents <= components.size(), "Too many components?");
        std::string uniqueSuffix;
        std::for_each(components.end() - neededComponents, components.end(),
                      [&](const cstring& component) {
            if (!uniqueSuffix.empty()) uniqueSuffix.append(".");
            uniqueSuffix.append(component);
        });

        return uniqueSuffix;
    }

 private:
    // All symbols in the set. We store these separately to make sure that no
    // symbol is added to the tree of suffixes more than once.
    std::set<cstring> symbols;

    // A node in the tree of suffixes. The tree of suffixes is a directed graph
    // of path components, with the edges pointing from the each component to
    // its predecessor, so that every suffix of every symbol corresponds to a
    // path through the tree. For example, "foo.bar[1].baz" would be represented
    // as "baz" -> "bar[1]" -> "foo".
    struct SuffixNode {
        // How many suffixes pass through this node? This includes suffixes that
        // terminate at this node.
        unsigned instances = 0;

        // Outgoing edges from this node. The SuffixNode should never be null.
        std::map<cstring, SuffixNode*> edges;
    };

    // The root of our tree of suffixes. Note that this is *not* the data
    // structure known as a suffix tree.
    SuffixNode* suffixesRoot = new SuffixNode;
};

/// A table which tracks the symbols which are visible to P4Runtime and their ids.
class P4RuntimeSymbolTable : public P4RuntimeSymbolTableIface {
 public:
    /**
     * @return a fully constructed P4Runtime symbol table with a unique id
     * computed for each symbol. The table is populated by @function, which can
     * call the various add*() methods on this class.
     *
     * This approach of constructing the symbol table is intended to encourage
     * correct usage. The symbol table should be used in phases: first, we collect
     * symbols and populate the table. Then, ids are assigned. Finally, the
     * P4Runtime serialization code can read the ids from the table as needed. To
     * ensure that no code accidentally adds new symbols after ids are assigned,
     * create() enforces that only code that runs before id assignment has access
     * to a non-const reference to the symbol table.
     */
    template <typename Func>
    static const P4RuntimeSymbolTable create(Func function) {
        // Create and initialize the symbol table. At this stage, ids aren't
        // available, because computing ids requires global knowledge of all the
        // P4Runtime symbols in the program.
        P4RuntimeSymbolTable symbols;
        function(symbols);

        // Now that the symbol table is initialized, we can compute ids.
        for (auto& table : symbols.symbolTables)
            symbols.computeIdsForSymbols(table.first);

        return symbols;
    }

    /// Add a @type symbol, extracting the name and id from @declaration.
    void add(P4RuntimeSymbolType type, const IR::IDeclaration* declaration) override {
        CHECK_NULL(declaration);
        add(type, declaration->controlPlaneName(), externalId(declaration));
    }

    /// Add a @type symbol with @name and possibly an explicit P4 '@id'.
    void add(P4RuntimeSymbolType type, cstring name,
             boost::optional<p4rt_id_t> id = boost::none) override {
        auto& symbolTable = symbolTables[type];
        if (symbolTable.find(name) != symbolTable.end()) {
            return;  // This is a duplicate, but that's OK.
        }

        symbolTable[name] = tryToAssignId(id);
        suffixSet.addSymbol(name);
    }

    /// @return the P4Runtime id for the symbol of @type corresponding to @declaration.
    p4rt_id_t getId(P4RuntimeSymbolType type, const IR::IDeclaration* declaration) const override {
        CHECK_NULL(declaration);
        return getId(type, declaration->controlPlaneName());
    }

    /// @return the P4Runtime id for the symbol of @type with name @name.
    p4rt_id_t getId(P4RuntimeSymbolType type, cstring name) const override {
        const auto symbolTable = symbolTables.find(type);
        if (symbolTable == symbolTables.end()) {
            BUG("Invalid symbol type");
        }
        const auto symbolId = symbolTable->second.find(name);
        if (symbolId == symbolTable->second.end()) {
            BUG("Looking up symbol '%1%' without adding it to the table", name);
        }
        return symbolId->second;
    }

    /// @return the alias for the given fully qualified external name. P4Runtime
    /// defines an alias for each object to make referring to objects easier.
    /// By default, the alias is the shortest unique suffix of path components in
    /// the name.
    cstring getAlias(cstring name) const override {
        return suffixSet.shortestUniqueSuffix(name);
    }

 private:
    // Rather than call this constructor, use P4RuntimeSymbolTable::create().
    P4RuntimeSymbolTable() { }

    /// @return an initial (possibly invalid) id for a resource, and if the id is
    /// not invalid, record the assignment. An initial @id typically comes from
    /// the P4 '@id' annotation.
    p4rt_id_t tryToAssignId(boost::optional<p4rt_id_t> id) {
        if (!id) {
            // The user didn't assign an id, so return the special value INVALID_ID
            // to indicate that computeIds() should assign one later.
            return INVALID_ID;
        }

        if (assignedIds.find(*id) != assignedIds.end()) {
            ::error("@id %1% is assigned to multiple declarations", *id);
            return INVALID_ID;
        }

        assignedIds.insert(*id);
        return *id;
    }

    /**
     * Assign an id to each resource of @type (ACTION, TABLE, etc..)  which does
     * not yet have an id, and update the resource in place.  Existing ids are
     * avoided to ensure that each id is unique.
     */
    void computeIdsForSymbols(P4RuntimeSymbolType type) {
        // The id for most resources follows a standard format:
        //
        //   [resource type] [zero byte] [name hash value]
        //    \____8_b____/   \__8_b__/   \_____16_b____/
        auto& symbolTable = symbolTables.at(type);
        auto resourceType = static_cast<p4rt_id_t>(type);

        // Extract the names of every resource in the collection that does not already
        // have an id assigned and associate them with an iterator that we can use to
        // access them again later.  The names are stored in a std::map to ensure that
        // they're sorted. This is necessary to provide deterministic ids; see below
        // for details.
        std::map<cstring, SymbolTable::iterator> nameToIteratorMap;
        for (auto it = symbolTable.begin(); it != symbolTable.end(); it++) {
            if (it->second == INVALID_ID) {
                nameToIteratorMap.emplace(std::make_pair(it->first, it));
            }
        }

        for (const auto& mapping : nameToIteratorMap) {
            const cstring name = mapping.first;
            const SymbolTable::iterator iterator = mapping.second;
            const uint32_t nameId = jenkinsOneAtATimeHash(name.c_str(), name.size());

            // Hash the name and construct an id. Because linear probing is used to
            // resolve hash collisions, the id that we select depends on the order in
            // which the names are hashed. This is why we sort the names above.
            boost::optional<p4rt_id_t> id = probeForId(nameId, [=](uint32_t nameId) {
                return (resourceType << 24) | (nameId & 0xffff);
            });

            if (!id) {
                ::error("No available id to represent %1% in P4Runtime", name);
                return;
            }

            // Update the resource in place with the new id.
            assignedIds.insert(*id);
            iterator->second = *id;
        }
    }

    /**
     * Construct an id from the provided @sourceValue using the provided function
     * @constructId, which is expected to be pure. If there's a collision,
     * @sourceValue is incremented and the id is recomputed until an available id
     * is found. We perform linear probing of @sourceValue rather than the id
     * itself to ensure that we don't end up affecting bits of the id that should
     * not depend on @sourceValue.  For example, @constructId will normally set
     * some of the bits in the id it generates to a fixed value indicating a
     * resource type, and those bits need to remain correct.
     */
    template <typename ConstructIdFunc>
    boost::optional<p4rt_id_t> probeForId(const uint32_t sourceValue,
                                          ConstructIdFunc constructId) {
        uint32_t value = sourceValue;
        while (assignedIds.find(constructId(value)) != assignedIds.end()) {
            ++value;
            if (value == sourceValue) {
                return boost::none;  // We wrapped around; there's no unassigned id left.
            }
        }

        return constructId(value);
    }

    // The hash function used for resource names.
    // Taken from: https://en.wikipedia.org/wiki/Jenkins_hash_function
    static uint32_t jenkinsOneAtATimeHash(const char* key, size_t length) {
        size_t i = 0;
        uint32_t hash = 0;
        while (i != length) {
            hash += uint8_t(key[i++]);
            hash += hash << 10;
            hash ^= hash >> 6;
        }
        hash += hash << 3;
        hash ^= hash >> 11;
        hash += hash << 15;
        return hash;
    }

    // All the ids we've assigned so far. Used to avoid id collisions; this is
    // especially crucial since ids can be set manually via the '@id' annotation.
    std::set<p4rt_id_t> assignedIds;

    // Symbol tables, mapping symbols to P4Runtime ids.
    using SymbolTable = std::map<cstring, p4rt_id_t>;
    std::map<P4RuntimeSymbolType, SymbolTable> symbolTables{};

    // A set which contains all the symbols in the program. It's used to compute
    // the shortest unique suffix of each symbol, which is the default alias we
    // use for P4Runtime objects.
    P4SymbolSuffixSet suffixSet;
};

/// @return @table's default action, if it has one, or boost::none otherwise.
static boost::optional<DefaultAction>
getDefaultAction(const IR::P4Table* table, ReferenceMap* refMap, TypeMap* typeMap) {
    // not using getDefaultAction() here as I actually need the property IR node
    // to check if the default action is constant.
    auto defaultActionProperty =
        table->properties->getProperty(IR::TableProperties::defaultActionPropertyName);
    if (defaultActionProperty == nullptr) return boost::none;
    if (!defaultActionProperty->value->is<IR::ExpressionValue>()) {
        ::error("Expected an action: %1%", defaultActionProperty);
        return boost::none;
    }

    auto expr =
        defaultActionProperty->value->to<IR::ExpressionValue>()->expression;
    cstring actionName;
    if (expr->is<IR::PathExpression>()) {
        auto decl = refMap->getDeclaration(expr->to<IR::PathExpression>()->path, true);
        BUG_CHECK(decl->is<IR::P4Action>(), "Expected an action: %1%", expr);
        actionName = decl->to<IR::P4Action>()->controlPlaneName();
    } else if (expr->is<IR::MethodCallExpression>()) {
        auto callExpr = expr->to<IR::MethodCallExpression>();
        auto instance = P4::MethodInstance::resolve(callExpr, refMap, typeMap);
        BUG_CHECK(instance->is<P4::ActionCall>(), "Expected an action: %1%", expr);
        actionName = instance->to<P4::ActionCall>()->action->controlPlaneName();
    } else {
        ::error("Unexpected expression in default action for table %1%: %2%",
                table->controlPlaneName(), expr);
        return boost::none;
    }

    return DefaultAction{actionName, defaultActionProperty->isConstant};
}

/// @return true if @table has a 'entries' property. The property must be const
/// as per the current P4_16 specification. The frontend already enforces that
/// check but we perform the check again here in case the constraint is relaxed
/// in the specification in the future.
static bool getConstTable(const IR::P4Table* table) {
    // not using IR::P4Table::getEntries() here as I need to check if the
    // property is constant.
    BUG_CHECK(table != nullptr, "Failed precondition for getConstTable");
    auto ep = table->properties->getProperty(IR::TableProperties::entriesPropertyName);
    if (ep == nullptr) return false;
    BUG_CHECK(ep->value->is<IR::EntriesList>(), "Invalid 'entries' property");
    if (!ep->isConstant)
        ::error("%1%: P4Runtime only supports constant table initializers", ep);
    return true;
}

static std::vector<ActionRef>
getActionRefs(const IR::P4Table* table, ReferenceMap* refMap) {
    std::vector<ActionRef> actions;
    for (auto action : table->getActionList()->actionList) {
        auto decl = refMap->getDeclaration(action->getPath(), true);
        BUG_CHECK(decl->is<IR::P4Action>(), "Not an action: '%1%'", decl);
        auto name = decl->to<IR::P4Action>()->controlPlaneName();
        // get annotations on the reference in the action list, not on the action declaration
        auto annotations = action->to<IR::IAnnotated>();
        actions.push_back(ActionRef{name, annotations});
    }
    return actions;
}

static cstring
getMatchTypeName(const IR::PathExpression* matchPathExpr, const ReferenceMap* refMap) {
    CHECK_NULL(matchPathExpr);
    auto matchTypeDecl = refMap->getDeclaration(matchPathExpr->path, true)
        ->to<IR::Declaration_ID>();
    BUG_CHECK(matchTypeDecl != nullptr, "No declaration for match type '%1%'", matchPathExpr);
    return matchTypeDecl->name.name;
}

/// maps the match type name to the corresponding P4Info MatchType enum
/// member. If the match type should not be exposed to the control plane and
/// should be ignored, boost::none is returned. If the match type does not
/// correspond to any standard match type known to P4Info, default enum member
/// UNSPECIFIED is returned.
static boost::optional<MatchField::MatchType>
getMatchType(cstring matchTypeName) {
    if (matchTypeName == P4CoreLibrary::instance.exactMatch.name) {
        return MatchField::MatchTypes::EXACT;
    } else if (matchTypeName == P4CoreLibrary::instance.lpmMatch.name) {
        return MatchField::MatchTypes::LPM;
    } else if (matchTypeName == P4CoreLibrary::instance.ternaryMatch.name) {
        return MatchField::MatchTypes::TERNARY;
    } else if (matchTypeName == P4V1::V1Model::instance.rangeMatchType.name) {
        return MatchField::MatchTypes::RANGE;
    } else if (matchTypeName == P4V1::V1Model::instance.selectorMatchType.name) {
        // Nothing to do here, we cannot even perform some sanity-checking.
        return boost::none;
    } else {
        return MatchField::MatchTypes::UNSPECIFIED;
    }
}

/// @return the header instance fields matched against by @table's key. The
/// fields are represented as a (fully qualified field name, match type) tuple.
static std::vector<MatchField>
getMatchFields(const IR::P4Table* table, ReferenceMap* refMap, TypeMap* typeMap) {
    std::vector<MatchField> matchFields;

    auto key = table->getKey();
    if (!key) return matchFields;

    for (auto keyElement : key->keyElements) {
        auto matchTypeName = getMatchTypeName(keyElement->matchType, refMap);
        auto matchType = getMatchType(matchTypeName);
        if (matchType == boost::none) continue;

        auto matchFieldName = explicitNameAnnotation(keyElement);
        BUG_CHECK(bool(matchFieldName), "Table '%1%': Match field '%2%' has no "
                  "@name annotation", table->controlPlaneName(),
                  keyElement->expression);
        auto* matchFieldType =
          typeMap->getType(keyElement->expression->getNode(), true);
        BUG_CHECK(matchFieldType != nullptr,
                  "Couldn't determine type for key element %1%", keyElement);

<<<<<<< HEAD
        size_t w;
        if (matchFieldType->is<IR::Type_Newtype>()) {
            auto newType = matchFieldType->to<IR::Type_Newtype>();
            auto n = newType->type->to<IR::Type_Name>();
			BUG_CHECK(n == nullptr, "%1%: Cannot get key type", matchFieldType);
            auto canon = typeMap->getTypeType(n, true);
            if (canon->is<IR::Type_Bits>()) {
                auto k = canon->to<IR::Type_Bits>();
                w = k->width_bits();
            }
        } else {
            matchFieldType->width_bits();
        }
        matchFields.push_back(MatchField{*matchFieldName, matchType,
                                         uint32_t(w),
=======
        matchFields.push_back(MatchField{*matchFieldName, *matchType, matchTypeName,
                                         uint32_t(matchFieldType->width_bits()),
>>>>>>> b7664d82
                                         keyElement->to<IR::IAnnotated>()});
    }

    return matchFields;
}

/// Parses P4Runtime-specific annotations.
class ParseAnnotations : public P4::ParseAnnotations {
 public:
    ParseAnnotations() : P4::ParseAnnotations("P4Runtime", false, {
                PARSE("controller_header", StringLiteral),
                PARSE_EMPTY("hidden"),
                PARSE("id", Constant),
                PARSE("brief", StringLiteral),
                PARSE("description", StringLiteral)
            }) { }
};

/// An analyzer which translates the information available in the P4 IR into a
/// representation of the control plane API which is consumed by P4Runtime.
class P4RuntimeAnalyzer {
    using Preamble = p4configv1::Preamble;
    using P4Info = p4configv1::P4Info;

    P4RuntimeAnalyzer(const P4RuntimeSymbolTable& symbols,
                      TypeMap* typeMap, ReferenceMap* refMap,
                      P4RuntimeArchHandlerIface* archHandler)
        : p4Info(new P4Info)
        , symbols(symbols)
        , typeMap(typeMap)
        , refMap(refMap)
        , archHandler(archHandler) {
        CHECK_NULL(typeMap);
    }

    /// @return the P4Info message generated by this analyzer. This captures
    /// P4Runtime representations of all the P4 constructs added to the control
    /// plane API with the add*() methods.
    const P4Info* getP4Info() const {
        BUG_CHECK(p4Info != nullptr, "Didn't produce a P4Info object?");
        return p4Info;
    }

 public:
    /**
     * Analyze a P4 program and generate a P4Runtime control plane API.
     *
     * @param program  The P4 program to analyze.
     * @param evaluatedProgram  An up-to-date evaluated version of the program.
     * @param refMap  An up-to-date reference map.
     * @param refMap  An up-to-date type map.
     * @param archHandler  An implementation of P4RuntimeArchHandlerIface which
     * handles architecture-specific constructs (e.g. externs).
     * @param arch  The name of the P4_16 architecture the program was written
     * against.
     * @return a P4Info message representing the program's control plane API.
     *         Never returns null.
     */
    static P4RuntimeAPI analyze(const IR::P4Program* program,
                                const IR::ToplevelBlock* evaluatedProgram,
                                ReferenceMap* refMap,
                                TypeMap* typeMap,
                                P4RuntimeArchHandlerIface* archHandler,
                                cstring arch);

    void addAction(const IR::P4Action* actionDeclaration) {
        if (isHidden(actionDeclaration)) return;

        auto name = actionDeclaration->controlPlaneName();
        auto id = symbols.getId(P4RuntimeSymbolType::ACTION(), name);
        auto annotations = actionDeclaration->to<IR::IAnnotated>();

        // TODO(antonin): The compiler creates a new instance of an action for
        // each table that references it; this is done to make it possible to
        // optimize the actions differently depending on their context. There
        // are several issues with this behavior as it stands right now:
        //   (1) We don't rename the actions, which means they all have the same
        //       id and the control plane can't distinguish between them.
        //   (2) No version of the P4 spec allows the user to explicitly name
        //       a particular table's "version" of an action, which makes it
        //       hard to generate useful names for the replicated variants.
        //   (3) We don't perform any optimizations that leverage this anyway,
        //       so the duplication is pointless.
        // Considering these three issues together, for now the best bet seems
        // to be to deduplicate the actions during serialization. If we resolve
        // some of these issues, we'll want to revisit this decision.
        if (serializedActions.find(id) != serializedActions.end()) return;
        serializedActions.insert(id);

        auto action = p4Info->add_actions();
        setPreamble(action->mutable_preamble(), id, name, symbols.getAlias(name), annotations);

        size_t index = 1;
        for (auto actionParam : *actionDeclaration->parameters->getEnumerator()) {
            auto param = action->add_params();
            auto paramName = actionParam->controlPlaneName();
            param->set_id(index++);
            param->set_name(paramName);
            addAnnotations(param, actionParam->to<IR::IAnnotated>());
            addDocumentation(param, actionParam->to<IR::IAnnotated>());

            auto paramType = typeMap->getType(actionParam, true);
            if (!paramType->is<IR::Type_Bits>() && !paramType->is<IR::Type_Boolean>()
                && !paramType->is<IR::Type_Newtype>()) {
                ::error("Action parameter %1% has a type which is not "
                        "bit<> or int<> or bool or New type", actionParam);
                continue;
            }
            if (paramType->is<IR::Type_Boolean>()) {
                param->set_bitwidth(1);
            } else if (paramType->is<IR::Type_Newtype>()) {
                auto newType = paramType->to<IR::Type_Newtype>();
                auto n = newType->type->to<IR::Type_Name>();
                auto canon = typeMap->getTypeType(n, true);
                param->set_bitwidth(canon->width_bits());
            } else {
                param->set_bitwidth(paramType->width_bits());
            }
        }
    }

    void addControllerHeader(const IR::Type_Header* type) {
        if (isHidden(type)) return;

        auto flattenedHeaderType = FlattenHeader::flatten(typeMap, type);

        auto name = type->controlPlaneName();
        auto id = symbols.getId(P4RuntimeSymbolType::CONTROLLER_HEADER(), name);
        auto annotations = type->to<IR::IAnnotated>();

        auto controllerAnnotation = type->getAnnotation("controller_header");
        CHECK_NULL(controllerAnnotation);

        auto nameConstant = controllerAnnotation->expr[0]->to<IR::StringLiteral>();
        CHECK_NULL(nameConstant);
        auto controllerName = nameConstant->value;

        auto header = p4Info->add_controller_packet_metadata();
        // According to the P4Info specification, we use the name specified in
        // the annotation for the p4info preamble, not the P4 fully-qualified
        // name.
        setPreamble(header->mutable_preamble(), id,
                    controllerName /* name */, controllerName /* alias */, annotations);

        size_t index = 1;
        for (auto headerField : flattenedHeaderType->fields) {
            if (isHidden(headerField)) continue;
            auto metadata = header->add_metadata();
            auto fieldName = headerField->controlPlaneName();
            metadata->set_id(index++);
            metadata->set_name(fieldName);
            addAnnotations(metadata, headerField->to<IR::IAnnotated>());

            auto fieldType = typeMap->getType(headerField, true);
            BUG_CHECK(fieldType->is<IR::Type_Bits>(),
                      "Header field %1% has a type which is not bit<> or int<>",
                      headerField);
            metadata->set_bitwidth(fieldType->width_bits());
        }
    }

    void addTable(const IR::TableBlock* tableBlock) {
        CHECK_NULL(tableBlock);

        auto tableDeclaration = tableBlock->container;
        if (isHidden(tableDeclaration)) return;

        auto tableSize = Helpers::getTableSize(tableDeclaration);
        auto defaultAction = getDefaultAction(tableDeclaration, refMap, typeMap);
        auto matchFields = getMatchFields(tableDeclaration, refMap, typeMap);
        auto actions = getActionRefs(tableDeclaration, refMap);

        bool isConstTable = getConstTable(tableDeclaration);

        auto name = tableDeclaration->controlPlaneName();
        auto annotations = tableDeclaration->to<IR::IAnnotated>();

        auto table = p4Info->add_tables();
        setPreamble(table->mutable_preamble(),
                    symbols.getId(P4RuntimeSymbolType::TABLE(), name),
                    name,
                    symbols.getAlias(name),
                    annotations);
        table->set_size(tableSize);

        if (defaultAction && defaultAction->isConst) {
            auto id = symbols.getId(P4RuntimeSymbolType::ACTION(), defaultAction->name);
            table->set_const_default_action_id(id);
        }

        for (const auto& action : actions) {
            auto id = symbols.getId(P4RuntimeSymbolType::ACTION(), action.name);
            auto action_ref = table->add_action_refs();
            action_ref->set_id(id);
            addAnnotations(action_ref, action.annotations);
            // set action ref scope
            auto isTableOnly = (action.annotations->getAnnotation("tableonly") != nullptr);
            auto isDefaultOnly = (action.annotations->getAnnotation("defaultonly") != nullptr);
            if (isTableOnly && isDefaultOnly) {
                ::error("Table '%1%' has an action reference ('%2%') which is annotated "
                        "with both '@tableonly' and '@defaultonly'", name, action.name);
            }
            if (isTableOnly) action_ref->set_scope(p4configv1::ActionRef::TABLE_ONLY);
            else if (isDefaultOnly) action_ref->set_scope(p4configv1::ActionRef::DEFAULT_ONLY);
            else action_ref->set_scope(p4configv1::ActionRef::TABLE_AND_DEFAULT);
        }

        size_t index = 1;
        for (const auto& field : matchFields) {
            auto match_field = table->add_match_fields();
            match_field->set_id(index++);
            match_field->set_name(field.name);
            addAnnotations(match_field, field.annotations);
            addDocumentation(match_field, field.annotations);
            match_field->set_bitwidth(field.bitwidth);
            if (field.type != MatchField::MatchTypes::UNSPECIFIED)
                match_field->set_match_type(field.type);
            else
                match_field->set_other_match_type(field.other_match_type);
        }

        if (isConstTable) {
            table->set_is_const_table(true);
        }

        archHandler->addTableProperties(symbols, p4Info, table, tableBlock);
    }

    void addExtern(const IR::ExternBlock* externBlock) {
        CHECK_NULL(externBlock);
        archHandler->addExternInstance(symbols, p4Info, externBlock);
    }

    void analyzeControl(const IR::ControlBlock* controlBlock) {
        CHECK_NULL(controlBlock);

        auto control = controlBlock->container;
        CHECK_NULL(control);

        forAllMatching<IR::P4Action>(&control->controlLocals,
                                     [&](const IR::P4Action* action) {
            // Generate P4Info for the action and, implicitly, its parameters.
            addAction(action);

            // Generate P4Info for any extern functions it may invoke.
            forAllMatching<IR::MethodCallExpression>(action->body,
                                                     [&](const IR::MethodCallExpression* call) {
                auto instance = P4::MethodInstance::resolve(call, refMap, typeMap);
                if (instance->is<P4::ExternFunction>()) {
                    archHandler->addExternFunction(
                        symbols, p4Info, instance->to<P4::ExternFunction>());
                }
            });
        });

        // Generate P4Info for any extern function invoked directly from control.
        forAllMatching<IR::MethodCallExpression>(control->body,
                                                 [&](const IR::MethodCallExpression* call) {
            auto instance = P4::MethodInstance::resolve(call, refMap, typeMap);
            if (instance->is<P4::ExternFunction>()) {
                archHandler->addExternFunction(
                    symbols, p4Info, instance->to<P4::ExternFunction>());
            }
        });
    }

    void addValueSet(const IR::P4ValueSet* inst) {
        // guaranteed by caller
        CHECK_NULL(inst);

        auto vs = p4Info->add_value_sets();

        auto name = inst->controlPlaneName();

        unsigned int size = 0;
        auto sizeConstant = inst->size->to<IR::Constant>();
        if (sizeConstant == nullptr || !sizeConstant->fitsInt()) {
            ::error("@size should be an integer for declaration %1%", inst);
            return;
        }
        if (sizeConstant->value < 0) {
            ::error("@size should be a positive integer for declaration %1%", inst);
            return;
        }
        size = sizeConstant->value.get_ui();

        auto id = symbols.getId(P4RuntimeSymbolType::VALUE_SET(), name);
        setPreamble(vs->mutable_preamble(), id, name, symbols.getAlias(name),
                    inst->to<IR::IAnnotated>());
        vs->set_size(size);

        /// Look for a @match annotation on the struct field and set the match
        /// type of the match field appropriately.
        auto setMatchType = [this](const IR::StructField* sf, p4configv1::MatchField* match) {
            auto matchAnnotation = sf->getAnnotation(IR::Annotation::matchAnnotation);
            // default is EXACT
            if (!matchAnnotation) {
                match->set_match_type(MatchField::MatchTypes::EXACT);  // default match type
                return;
            }
            auto matchPathExpr = matchAnnotation->expr[0]->to<IR::PathExpression>();
            CHECK_NULL(matchPathExpr);
            auto matchTypeName = getMatchTypeName(matchPathExpr, refMap);
            auto matchType = getMatchType(matchTypeName);
            if (matchType == boost::none) {
                ::error(ErrorType::ERR_UNSUPPORTED,
                        "match type for Value Set '@match' annotation",
                        matchAnnotation);
                return;
            }
            if (matchType != MatchField::MatchTypes::UNSPECIFIED)
                match->set_match_type(*matchType);
            else
                match->set_other_match_type(matchTypeName);
        };

        // TODO(antonin): handle new types

        // as per the P4Runtime v1.0.0 specification
        auto et = typeMap->getTypeType(inst->elementType, true);
        if (et->is<IR::Type_Bits>()) {
            auto* match = vs->add_match();
            match->set_id(1);
            match->set_bitwidth(et->width_bits());
            match->set_match_type(MatchField::MatchTypes::EXACT);
        } else if (et->is<IR::Type_Struct>()) {
            int fieldId = 1;
            for (auto f : et->to<IR::Type_Struct>()->fields) {
                auto fType = f->type;
                if (!fType->is<IR::Type_Bits>()) {
                    ::error(ErrorType::ERR_UNSUPPORTED,
                            "type parameter for Value Set; "
                            "this version of P4Runtime requires that when the type parameter "
                            "of a Value Set is a struct, all the fields of the struct "
                            "must be of type bit<W>, but %1% is not", f);
                    continue;
                }
                auto* match = vs->add_match();
                match->set_id(fieldId++);
                match->set_name(f->controlPlaneName());
                match->set_bitwidth(fType->width_bits());
                setMatchType(f, match);
                // add annotations save for the @match one
                addAnnotations(
                    match, f,
                    [](cstring name) { return name == IR::Annotation::matchAnnotation; });
                addDocumentation(match, f);
            }
        } else if (et->is<IR::Type_Tuple>()) {
            ::error(ErrorType::ERR_UNSUPPORTED,
                    "type parameter for Value Set; "
                    "this version of P4Runtime requires the type parameter of a Value Set "
                    "to be a bit<W> or a struct of bit<W> fields",
                    inst);
        } else {
            ::error(ErrorType::ERR_INVALID,
                    "type parameter for Value Set; it must be one of bit<W>, struct or tuple",
                    inst);
        }
    }

    /// To be called after all objects have been added to P4Info. Calls the
    /// architecture-specific postAdd method for post-processing.
    void postAdd() const {
        archHandler->postAdd(symbols, p4Info);
    }

    /// Sets the pkg_info field of the P4Info message, using the annotations on
    /// the P4 program package.
    void addPkgInfo(const IR::ToplevelBlock* evaluatedProgram, cstring arch) const {
        auto* main = evaluatedProgram->getMain();
        if (main == nullptr) {
            ::warning("Program does not contain a main module, "
                      "so P4Info's 'pkg_info' field will not be set");
            return;
        }
        auto* decl = main->node->to<IR::Declaration_Instance>();
        CHECK_NULL(decl);
        auto* pkginfo = p4Info->mutable_pkg_info();

        pkginfo->set_arch(arch);

        std::set<cstring> keysVisited;

        // @pkginfo annotation
        for (auto* annotation : decl->getAnnotations()->annotations) {
            if (annotation->name != IR::Annotation::pkginfoAnnotation) continue;
            for (auto* kv : annotation->kv) {
                auto name = kv->name.name;
                auto setStringField = [kv, pkginfo, &keysVisited](cstring fName) {
                    auto* v = kv->expression->to<IR::StringLiteral>();
                    if (v == nullptr) {
                        ::error("Value for '%1%' key in @pkginfo annotation is not a string", kv);
                        return;
                    }
                    // kv annotations are represented with an IndexedVector in
                    // the IR, so a program with duplicate keys is actually
                    // rejected at parse time.
                    BUG_CHECK(!keysVisited.count(fName), "Duplicate keys in @pkginfo");
                    keysVisited.insert(fName);
                    // use Protobuf reflection library to minimize code
                    // duplication.
                    auto* descriptor = pkginfo->GetDescriptor();
                    auto* f = descriptor->FindFieldByName(static_cast<std::string>(fName));
                    pkginfo->GetReflection()->SetString(
                        pkginfo, f, static_cast<std::string>(v->value));
                };
                if (name == "name" || name == "version" || name == "organization" ||
                    name == "contact" || name == "url") {
                    setStringField(name);
                } else if (name == "arch") {
                    ::warning(ErrorType::WARN_INVALID,
                              "The '%1%' field in PkgInfo should be set by the compiler, "
                              "not by the user", kv);
                    // override the value set previously with the user-provided
                    // value.
                    setStringField(name);
                } else {
                    ::warning(ErrorType::WARN_UNKNOWN,
                              "Unknown key name '%1%' in @pkginfo annotation", name);
                }
            }
        }

        // add other annotations on the P4 package to the message. @pkginfo is
        // ignored using the unary predicate argument to addAnnotations.
        addAnnotations(pkginfo, decl, [](cstring name) { return name == "pkginfo"; });

        addDocumentation(pkginfo, decl);
    }

 private:
    /// P4Runtime's representation of a program's control plane API.
    P4Info* p4Info;
    /// The symbols used in the API and their ids.
    const P4RuntimeSymbolTable& symbols;
    /// The actions we've serialized so far. Used for deduplication.
    std::set<p4rt_id_t> serializedActions;
    /// Type information for the P4 program we're serializing.
    TypeMap* typeMap;
    ReferenceMap* refMap;
    P4RuntimeArchHandlerIface* archHandler;
};

static void collectControlSymbols(P4RuntimeSymbolTable& symbols,
                                  P4RuntimeArchHandlerIface* archHandler,
                                  const IR::ControlBlock* controlBlock,
                                  ReferenceMap* refMap,
                                  TypeMap* typeMap) {
    CHECK_NULL(controlBlock);
    CHECK_NULL(refMap);
    CHECK_NULL(typeMap);

    auto control = controlBlock->container;
    CHECK_NULL(control);

    forAllMatching<IR::P4Action>(&control->controlLocals,
                                 [&](const IR::P4Action* action) {
        // Collect the action itself.
        symbols.add(P4RuntimeSymbolType::ACTION(), action);

        // Collect any extern functions it may invoke.
        forAllMatching<IR::MethodCallExpression>(action->body,
                      [&](const IR::MethodCallExpression* call) {
            auto instance = P4::MethodInstance::resolve(call, refMap, typeMap);
            if (instance->is<P4::ExternFunction>())
                archHandler->collectExternFunction(&symbols, instance->to<P4::ExternFunction>());
        });
    });

    // Collect any extern function invoked directly from the control.
    forAllMatching<IR::MethodCallExpression>(control->body,
                                             [&](const IR::MethodCallExpression* call) {
        auto instance = P4::MethodInstance::resolve(call, refMap, typeMap);
        if (instance->is<P4::ExternFunction>())
                archHandler->collectExternFunction(&symbols, instance->to<P4::ExternFunction>());
    });
}

static void collectExternSymbols(P4RuntimeSymbolTable& symbols,
                                 P4RuntimeArchHandlerIface* archHandler,
                                 const IR::ExternBlock* externBlock) {
    CHECK_NULL(externBlock);
    archHandler->collectExternInstance(&symbols, externBlock);
}

static void collectTableSymbols(P4RuntimeSymbolTable& symbols,
                                P4RuntimeArchHandlerIface* archHandler,
                                const IR::TableBlock* tableBlock) {
    CHECK_NULL(tableBlock);
    auto table = tableBlock->container;
    symbols.add(P4RuntimeSymbolType::TABLE(), table);
    archHandler->collectTableProperties(&symbols, tableBlock);
}

static void collectParserSymbols(P4RuntimeSymbolTable& symbols,
                                 const IR::ParserBlock* parserBlock) {
    CHECK_NULL(parserBlock);

    auto parser = parserBlock->container;
    CHECK_NULL(parser);

    for (auto s : parser->parserLocals) {
        if (auto inst = s->to<IR::P4ValueSet>()) {
            symbols.add(P4RuntimeSymbolType::VALUE_SET(), inst);
        }
    }
}

static void analyzeParser(P4RuntimeAnalyzer& analyzer,
                          const IR::ParserBlock* parserBlock) {
    CHECK_NULL(parserBlock);

    auto parser = parserBlock->container;
    CHECK_NULL(parser);

    for (auto s : parser->parserLocals) {
        if (auto inst = s->to<IR::P4ValueSet>()) {
            analyzer.addValueSet(inst);
        }
    }
}

/// A converter which translates the 'const entries' for P4 tables (if any)
/// into a P4Runtime WriteRequest message which can be used by a target to
/// initialize its tables.
class P4RuntimeEntriesConverter {
 private:
    friend class P4RuntimeAnalyzer;

    P4RuntimeEntriesConverter(const P4RuntimeSymbolTable& symbols)
        : entries(new p4v1::WriteRequest), symbols(symbols) { }

    /// @return the P4Runtime WriteRequest message generated by this analyzer.
    const p4v1::WriteRequest* getEntries() const {
        BUG_CHECK(entries != nullptr, "Didn't produce a P4Runtime WriteRequest object?");
        return entries;
    }

    /// Appends the 'const entries' for the table to the WriteRequest message.
    void addTableEntries(const IR::TableBlock* tableBlock, ReferenceMap* refMap,
                         TypeMap* typeMap) {
        CHECK_NULL(tableBlock);
        auto table = tableBlock->container;

        auto entriesList = table->getEntries();
        if (entriesList == nullptr) return;

        auto tableName = table->controlPlaneName();
        auto tableId = symbols.getId(P4RuntimeSymbolType::TABLE(), tableName);

        int entryPriority = 1;
        auto needsPriority = tableNeedsPriority(table, refMap);
        for (auto e : entriesList->entries) {
            auto protoUpdate = entries->add_updates();
            protoUpdate->set_type(p4v1::Update::INSERT);
            auto protoEntity = protoUpdate->mutable_entity();
            auto protoEntry = protoEntity->mutable_table_entry();
            protoEntry->set_table_id(tableId);
            addMatchKey(protoEntry, table, e->getKeys(), refMap);
            addAction(protoEntry, e->getAction(), refMap, typeMap);
            // TODO(antonin): according to the P4 specification, "Entries in a
            // table are matched in the program order, stopping at the first
            // matching entry." Based on the definition of 'priority' in
            // P4Runtime, we may need a different scheme to allocate priority
            // values. For now this assumes that the entry with priority '1' has
            // the highest priority.
            if (needsPriority) protoEntry->set_priority(entryPriority++);
        }
    }

    /// Checks if the @table entries need to be assigned a priority, i.e. does
    /// the match key for the table includes a ternary or range match?
    bool tableNeedsPriority(const IR::P4Table* table, ReferenceMap* refMap) const {
      for (auto e : table->getKey()->keyElements) {
          auto matchType = getKeyMatchType(e, refMap);
          // TODO(antonin): remove dependency on v1model.
          if (matchType == P4CoreLibrary::instance.ternaryMatch.name ||
              matchType == P4V1::V1Model::instance.rangeMatchType.name) {
              return true;
          }
      }
      return false;
    }

    void addAction(p4v1::TableEntry* protoEntry,
                   const IR::Expression* actionRef,
                   ReferenceMap* refMap,
                   TypeMap* typeMap) const {
        if (!actionRef->is<IR::MethodCallExpression>()) {
            ::error("%1%: invalid action in entries list", actionRef);
            return;
        }
        auto actionCall = actionRef->to<IR::MethodCallExpression>();
        auto method = actionCall->method->to<IR::PathExpression>()->path;
        auto decl = refMap->getDeclaration(method, true);
        auto actionDecl = decl->to<IR::P4Action>();
        auto actionName = actionDecl->controlPlaneName();
        auto actionId = symbols.getId(P4RuntimeSymbolType::ACTION(), actionName);

        auto protoAction = protoEntry->mutable_action()->mutable_action();
        protoAction->set_action_id(actionId);
        int parameterIndex = 0;
        int parameterId = 1;
        for (auto arg : *actionCall->arguments) {
            auto protoParam = protoAction->add_params();
            protoParam->set_param_id(parameterId++);
            auto parameter = actionDecl->parameters->parameters.at(parameterIndex);
            auto canon = typeMap->getTypeType(parameter->type, true);
            auto width = canon->width_bits();
            if (arg->expression->is<IR::Constant>()) {
                auto value = stringRepr(arg->expression->to<IR::Constant>(), width);
                protoParam->set_value(*value);
            } else if (arg->expression->is<IR::BoolLiteral>()) {
                auto value = stringRepr(arg->expression->to<IR::BoolLiteral>(), width);
                protoParam->set_value(*value);
            } else if (arg->expression->is<IR::Type_Name>()) {
                auto n = arg->expression->to<IR::Type_Name>();
                auto name = n->path->name.name;
                auto value = stringRepr(name);
                protoParam->set_value(*value);
            } else {
                ::error("%1% unsupported argument expression", arg->expression);
                continue;
            }
        }
    }

    void addMatchKey(p4v1::TableEntry* protoEntry,
                     const IR::P4Table* table,
                     const IR::ListExpression* keyset,
                     ReferenceMap* refMap) const {
        int keyIndex = 0;
        int fieldId = 1;
        for (auto k : keyset->components) {
            auto tableKey = table->getKey()->keyElements.at(keyIndex++);
            auto keyWidth = tableKey->expression->type->width_bits();
            auto matchType = getKeyMatchType(tableKey, refMap);

            auto protoMatch = protoEntry->add_match();
            protoMatch->set_field_id(fieldId++);
            if (matchType == P4CoreLibrary::instance.exactMatch.name) {
                addExact(protoMatch, k, keyWidth);
            } else if (matchType == P4CoreLibrary::instance.lpmMatch.name) {
                addLpm(protoMatch, k, keyWidth);
            } else if (matchType == P4CoreLibrary::instance.ternaryMatch.name) {
                addTernary(protoMatch, k, keyWidth);
            } else if (matchType == P4V1::V1Model::instance.rangeMatchType.name) {
                addRange(protoMatch, k, keyWidth);
            } else {
                if (!k->is<IR::DefaultExpression>())
                    ::error("%1%: match type not supported by P4Runtime serializer", matchType);
                continue;
            }
        }
    }

    /// Convert a key expression to the P4Runtime bytes representation if the
    /// expression is simple (integer literal or boolean literal) or returns
    /// boost::none otherwise.
    boost::optional<std::string> convertSimpleKeyExpression(
        const IR::Expression* k, int keyWidth) const {
        if (k->is<IR::Constant>()) {
            return stringRepr(k->to<IR::Constant>(), keyWidth);
        } else if (k->is<IR::BoolLiteral>()) {
            return stringRepr(k->to<IR::BoolLiteral>(), keyWidth);
        } else if (k->type->is<IR::Type_Error>() ||
                   k->type->is<IR::Type_Enum>()) {
            auto mem = k->to<IR::Member>();
            auto name = mem->expr->toString();
            if (k->type->is<IR::Type_Error>())
                return stringRepr(k->type->to<IR::Type_Error>());
            else
                return stringRepr(name);
        } else {
            ::error("%1% invalid key expression", k);
            return boost::none;
        }
    }

    void addExact(p4v1::FieldMatch* protoMatch, const IR::Expression* k, int keyWidth) const {
        auto protoExact = protoMatch->mutable_exact();
        auto value = convertSimpleKeyExpression(k, keyWidth);
        if (value == boost::none) return;
        protoExact->set_value(*value);
    }

    void addLpm(p4v1::FieldMatch* protoMatch, const IR::Expression* k, int keyWidth) const {
        auto protoLpm = protoMatch->mutable_lpm();
        if (k->is<IR::Mask>()) {
            auto km = k->to<IR::Mask>();
            auto value = convertSimpleKeyExpression(km->left, keyWidth);
            if (value == boost::none) return;
            protoLpm->set_value(*value);
            auto trailing_zeros = [](unsigned long n) { return n ? __builtin_ctzl(n) : 0; };
            auto count_ones = [](unsigned long n) { return n ? __builtin_popcountl(n) : 0;};
            unsigned long mask = km->right->to<IR::Constant>()->value.get_ui();
            auto len = trailing_zeros(mask);
            if (len + count_ones(mask) != keyWidth) {  // any remaining 0s in the prefix?
                ::error("%1% invalid mask for LPM key", k);
                return;
            }
            protoLpm->set_prefix_len(keyWidth - len);
        } else if (k->is<IR::DefaultExpression>()) {
            protoLpm->set_value(*stringReprConstant(0, keyWidth));
            protoLpm->set_prefix_len(0);
        } else {
            auto value = convertSimpleKeyExpression(k, keyWidth);
            if (value == boost::none) return;
            protoLpm->set_value(*value);
            protoLpm->set_prefix_len(keyWidth);
        }
    }

    void addTernary(p4v1::FieldMatch* protoMatch, const IR::Expression* k, int keyWidth) const {
        auto protoTernary = protoMatch->mutable_ternary();
        if (k->is<IR::Mask>()) {
            auto km = k->to<IR::Mask>();
            auto value = convertSimpleKeyExpression(km->left, keyWidth);
            auto mask = convertSimpleKeyExpression(km->right, keyWidth);
            if (value == boost::none || mask == boost::none) return;
            protoTernary->set_value(*value);
            protoTernary->set_mask(*mask);
        } else if (k->is<IR::DefaultExpression>()) {
            protoTernary->set_value(*stringReprConstant(0, keyWidth));
            protoTernary->set_mask(*stringReprConstant(0, keyWidth));
        } else {
            auto value = convertSimpleKeyExpression(k, keyWidth);
            if (value == boost::none) return;
            protoTernary->set_value(*value);
            protoTernary->set_mask(*stringReprConstant(Util::mask(keyWidth), keyWidth));
        }
    }

    void addRange(p4v1::FieldMatch* protoMatch, const IR::Expression* k, int keyWidth) const {
        auto protoRange = protoMatch->mutable_range();
        if (k->is<IR::Range>()) {
            auto kr = k->to<IR::Range>();
            auto start = convertSimpleKeyExpression(kr->left, keyWidth);
            auto end = convertSimpleKeyExpression(kr->right, keyWidth);
            if (start == boost::none || end == boost::none) return;
            protoRange->set_low(*start);
            protoRange->set_high(*end);
        } else if (k->is<IR::DefaultExpression>()) {
            protoRange->set_low(*stringReprConstant(0, keyWidth));
            protoRange->set_high(*stringReprConstant((1 << keyWidth)-1, keyWidth));
        } else {
            auto value = convertSimpleKeyExpression(k, keyWidth);
            if (value == boost::none) return;
            protoRange->set_low(*value);
            protoRange->set_high(*value);
        }
    }

    cstring getKeyMatchType(const IR::KeyElement* ke, ReferenceMap* refMap) const {
        auto path = ke->matchType->path;
        auto mt = refMap->getDeclaration(path, true)->to<IR::Declaration_ID>();
        BUG_CHECK(mt != nullptr, "%1%: could not find declaration", ke->matchType);
        return mt->name.name;
    }

    boost::optional<std::string> stringReprConstant(mpz_class value, int width) const {
        if (value < 0) {
            ::error("%1%: P4Runtime does not support negative values in match key", value);
            return boost::none;
        }
        BUG_CHECK(width > 0, "Cannot have match fields with width 0");
        auto bitsRequired = static_cast<size_t>(mpz_sizeinbase(value.get_mpz_t(), 2));
        BUG_CHECK(static_cast<size_t>(width) >= bitsRequired,
                  "Cannot represent %1% on %2% bits", value, width);
        auto bytes = ROUNDUP(width, 8);
        std::vector<char> data(bytes);
        mpz_export(data.data(), NULL, 1 /* big endian word */, bytes,
                   1 /* big endian bytes */, 0 /* full words */, value.get_mpz_t());
        return std::string(data.begin(), data.end());
    }

    boost::optional<std::string> stringRepr(cstring value) const {
        if (strlen(value) == 0) {
            ::error("%1%: P4Runtime does not support zero len in match key", value);
            return boost::none;
        }
        return std::string(value);
    }

    boost::optional<std::string> stringRepr(const IR::Constant* constant, int width) const {
        return stringReprConstant(constant->value, width);
    }

    boost::optional<std::string> stringRepr(const IR::BoolLiteral* constant, int width) const {
        auto v = static_cast<mpz_class>(constant->value ? 1 : 0);
        return stringReprConstant(v, width);
    }

    boost::optional<std::string> stringRepr(const IR::Type_Error* err) const {
        return stringRepr(err->error);
    }

    /// We represent all static table entries as one P4Runtime WriteRequest object
    p4v1::WriteRequest *entries;
    /// The symbols used in the API and their ids.
    const P4RuntimeSymbolTable& symbols;
};

/* static */ P4RuntimeAPI
P4RuntimeAnalyzer::analyze(const IR::P4Program* program,
                           const IR::ToplevelBlock* evaluatedProgram,
                           ReferenceMap* refMap,
                           TypeMap* typeMap,
                           P4RuntimeArchHandlerIface* archHandler,
                           cstring arch) {
    using namespace ControlPlaneAPI;

    CHECK_NULL(archHandler);

    // Perform a first pass to collect all of the control plane visible symbols in
    // the program.
    auto symbols = P4RuntimeSymbolTable::create([=](P4RuntimeSymbolTable& symbols) {
        Helpers::forAllEvaluatedBlocks(evaluatedProgram, [&](const IR::Block* block) {
            if (block->is<IR::ControlBlock>()) {
                collectControlSymbols(symbols, archHandler, block->to<IR::ControlBlock>(), refMap, typeMap);
            } else if (block->is<IR::ExternBlock>()) {
                collectExternSymbols(symbols, archHandler, block->to<IR::ExternBlock>());
            } else if (block->is<IR::TableBlock>()) {
                collectTableSymbols(symbols, archHandler, block->to<IR::TableBlock>());
            } else if (block->is<IR::ParserBlock>()) {
                collectParserSymbols(symbols, block->to<IR::ParserBlock>());
            }
        });
        forAllMatching<IR::Type_Header>(program, [&](const IR::Type_Header* type) {
            if (isControllerHeader(type)) {
                symbols.add(P4RuntimeSymbolType::CONTROLLER_HEADER(), type);
            }
        });
        archHandler->collectExtra(&symbols);
    });

    archHandler->postCollect(symbols);

    // Construct a P4Runtime control plane API from the program.
    P4RuntimeAnalyzer analyzer(symbols, typeMap, refMap, archHandler);
    Helpers::forAllEvaluatedBlocks(evaluatedProgram, [&](const IR::Block* block) {
        if (block->is<IR::ControlBlock>()) {
            analyzer.analyzeControl(block->to<IR::ControlBlock>());
        } else if (block->is<IR::ExternBlock>()) {
            analyzer.addExtern(block->to<IR::ExternBlock>());
        } else if (block->is<IR::TableBlock>()) {
            analyzer.addTable(block->to<IR::TableBlock>());
        } else if (block->is<IR::ParserBlock>()) {
            analyzeParser(analyzer, block->to<IR::ParserBlock>());
        }
    });
    forAllMatching<IR::Type_Header>(program, [&](const IR::Type_Header* type) {
        if (isControllerHeader(type)) {
            analyzer.addControllerHeader(type);
        }
    });

    analyzer.postAdd();

    analyzer.addPkgInfo(evaluatedProgram, arch);

    P4RuntimeEntriesConverter entriesConverter(symbols);
    Helpers::forAllEvaluatedBlocks(evaluatedProgram, [&](const IR::Block* block) {
        if (block->is<IR::TableBlock>())
            entriesConverter.addTableEntries(block->to<IR::TableBlock>(), refMap,
                                             typeMap);
    });

    auto* p4Info = analyzer.getP4Info();
    auto* p4Entries = entriesConverter.getEntries();
    return P4RuntimeAPI{p4Info, p4Entries};
}

}  // namespace ControlPlaneAPI

P4RuntimeAPI
P4RuntimeSerializer::generateP4Runtime(const IR::P4Program* program, cstring arch) {
    using namespace ControlPlaneAPI;

    auto archHandlerBuilderIt = archHandlerBuilders.find(arch);
    if (archHandlerBuilderIt == archHandlerBuilders.end()) {
        ::error("Arch '%1%' not supported by P4Runtime serializer", arch);
        return P4RuntimeAPI{new p4configv1::P4Info(), new p4v1::WriteRequest()};
    }

    // Generate a new version of the program that satisfies the prerequisites of
    // the P4Runtime analysis code.
    P4::ReferenceMap refMap;
    refMap.setIsV1(true);
    P4::TypeMap typeMap;
    auto* evaluator = new P4::EvaluatorPass(&refMap, &typeMap);
    PassManager p4RuntimeFixups = {
        new ControlPlaneAPI::ParseAnnotations(),
        // We can only handle a very restricted class of action parameters - the
        // types need to be bit<> or int<> - so we fail without this pass.
        new P4::RemoveActionParameters(&refMap, &typeMap),
        // Update types and reevaluate the program.
        new P4::TypeChecking(&refMap, &typeMap, /* updateExpressions = */ true),
        evaluator
    };
    auto* p4RuntimeProgram = program->apply(p4RuntimeFixups);
    auto* evaluatedProgram = evaluator->getToplevelBlock();

    BUG_CHECK(p4RuntimeProgram && evaluatedProgram,
              "Failed to transform the program into a "
              "P4Runtime-compatible form");

    auto archHandler = (*archHandlerBuilderIt->second)(&refMap, &typeMap, evaluatedProgram);

    return P4RuntimeAnalyzer::analyze(p4RuntimeProgram, evaluatedProgram,
                                      &refMap, &typeMap, archHandler, arch);
}

void P4RuntimeAPI::serializeP4InfoTo(std::ostream* destination, P4RuntimeFormat format) {
    using namespace ControlPlaneAPI;

    bool success = true;
    // Write the serialization out in the requested format.
    switch (format) {
        case P4RuntimeFormat::BINARY:
            success = writers::writeTo(*p4Info, destination);
            break;
        case P4RuntimeFormat::JSON:
            success = writers::writeJsonTo(*p4Info, destination);
            break;
        case P4RuntimeFormat::TEXT:
            success = writers::writeTextTo(*p4Info, destination);
            break;
    }
    if (!success)
        ::error("Failed to serialize the P4Runtime API to the output");
}

void P4RuntimeAPI::serializeEntriesTo(std::ostream* destination, P4RuntimeFormat format) {
    using namespace ControlPlaneAPI;

    bool success = true;
    // Write the serialization out in the requested format.
    switch (format) {
        case P4RuntimeFormat::BINARY:
            success = writers::writeTo(*entries, destination);
            break;
        case P4RuntimeFormat::JSON:
            success = writers::writeJsonTo(*entries, destination);
            break;
        case P4RuntimeFormat::TEXT:
            success = writers::writeTextTo(*entries, destination);
            break;
    }
    if (!success)
        ::error("Failed to serialize the P4Runtime static table entries to the output");
}

static bool parseFileNames(cstring fileNameVector,
                           std::vector<cstring> &files,
                           std::vector<P4::P4RuntimeFormat> &formats) {
    for (auto current = fileNameVector; current; ) {
        cstring name = current;
        const char* comma = current.find(',');
        if (comma != nullptr) {
            name = current.before(comma);
            current = comma + 1;
        } else {
            current = cstring();
        }
        files.push_back(name);

        if (cstring suffix = name.findlast('.')) {
            if (suffix == ".json") {
                formats.push_back(P4::P4RuntimeFormat::JSON);
            } else if (suffix == ".bin") {
                formats.push_back(P4::P4RuntimeFormat::BINARY);
            } else if (suffix == ".txt") {
                formats.push_back(P4::P4RuntimeFormat::TEXT);
            } else {
                ::error("%1%: Could not detect p4runtime info file format from file suffix %2%",
                        name, suffix);
                return false;
            }
        } else {
            ::error("%1%: unknown file kind; known suffixes are .bin, .txt, .json", name);
            return false;
        }
    }
    return true;
}

void
P4RuntimeSerializer::serializeP4RuntimeIfRequired(const IR::P4Program* program,
                                                  const CompilerOptions& options) {
    std::vector<cstring> files;
    std::vector<P4::P4RuntimeFormat> formats;

    if (!options.p4RuntimeFile.isNullOrEmpty()) {
        files.push_back(options.p4RuntimeFile);
        formats.push_back(options.p4RuntimeFormat);
    }
    if (!parseFileNames(options.p4RuntimeFiles, files, formats))
        return;

    bool apiGenerated = false;
    P4RuntimeAPI p4Runtime;
    if (!files.empty()) {
        auto arch = P4RuntimeSerializer::resolveArch(options);
        if (Log::verbose())
            std::cout << "Generating P4Runtime output for architecture " << arch << std::endl;
        p4Runtime = get()->generateP4Runtime(program, arch);
        apiGenerated = true;

        for (unsigned i = 0; i < files.size(); i++) {
            cstring file = files.at(i);
            P4::P4RuntimeFormat format = formats.at(i);
            std::ostream* out = openFile(file, false);
            if (!out) {
                ::error("Couldn't open P4Runtime API file: %1%", file);
                continue;
            }
            p4Runtime.serializeP4InfoTo(out, format);
        }
    }

    // Do the same for the entries files
    files.clear();
    formats.clear();
    if (!options.p4RuntimeEntriesFile.isNullOrEmpty()) {
        files.push_back(options.p4RuntimeEntriesFile);
        formats.push_back(options.p4RuntimeFormat);
    }

    if (!parseFileNames(options.p4RuntimeEntriesFiles, files, formats))
        return;
    if (!files.empty()) {
        if (!apiGenerated) {
            auto arch = P4RuntimeSerializer::resolveArch(options);
            if (Log::verbose())
                std::cout << "Generating P4Runtime output for architecture " << arch << std::endl;
            p4Runtime = get()->generateP4Runtime(program, arch);
        }

        for (unsigned i = 0; i < files.size(); i++) {
            cstring file = files.at(i);
            P4::P4RuntimeFormat format = formats.at(i);
            std::ostream* out = openFile(file, false);
            if (!out) {
                ::error("Couldn't open P4Runtime static entries file: %1%",
                        options.p4RuntimeEntriesFile);
                continue;
            }
            p4Runtime.serializeEntriesTo(out, format);
        }
    }
}

P4RuntimeSerializer::P4RuntimeSerializer() {
    registerArch("v1model", new ControlPlaneAPI::Standard::V1ModelArchHandlerBuilder());
    registerArch("psa", new ControlPlaneAPI::Standard::PSAArchHandlerBuilder());
}

P4RuntimeSerializer*
P4RuntimeSerializer::get() {
    static P4RuntimeSerializer instance;
    return &instance;
}

cstring
P4RuntimeSerializer::resolveArch(const CompilerOptions& options) {
    if (auto arch = getenv("P4C_DEFAULT_ARCH")) {
        return cstring(arch);
    } else if (options.arch != nullptr) {
        return options.arch;
    } else {
        return "v1model";
    }
}

void
P4RuntimeSerializer::registerArch(
    const cstring archName,
    const ControlPlaneAPI::P4RuntimeArchHandlerBuilderIface* builder) {
    archHandlerBuilders[archName] = builder;
}

P4RuntimeAPI generateP4Runtime(const IR::P4Program* program, cstring arch) {
    return P4RuntimeSerializer::get()->generateP4Runtime(program, arch);
}

void serializeP4RuntimeIfRequired(const IR::P4Program* program,
                                  const CompilerOptions& options) {
    P4RuntimeSerializer::get()->serializeP4RuntimeIfRequired(program, options);
}

/** @} */  /* end group control_plane */
}  // namespace P4<|MERGE_RESOLUTION|>--- conflicted
+++ resolved
@@ -661,8 +661,6 @@
           typeMap->getType(keyElement->expression->getNode(), true);
         BUG_CHECK(matchFieldType != nullptr,
                   "Couldn't determine type for key element %1%", keyElement);
-
-<<<<<<< HEAD
         size_t w;
         if (matchFieldType->is<IR::Type_Newtype>()) {
             auto newType = matchFieldType->to<IR::Type_Newtype>();
@@ -678,10 +676,6 @@
         }
         matchFields.push_back(MatchField{*matchFieldName, matchType,
                                          uint32_t(w),
-=======
-        matchFields.push_back(MatchField{*matchFieldName, *matchType, matchTypeName,
-                                         uint32_t(matchFieldType->width_bits()),
->>>>>>> b7664d82
                                          keyElement->to<IR::IAnnotated>()});
     }
 
